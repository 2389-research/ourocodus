package acp

import (
	"bufio"
	"encoding/json"
	"fmt"
	"io"
	"os"
	"os/exec"
	"sync"
	"time"
)

// Client manages communication with a single claude-code-acp process
type Client struct {
	cmd      *exec.Cmd
	stdin    io.WriteCloser
	stdout   io.ReadCloser
	stderr   io.ReadCloser
	scanner  *bufio.Scanner
	closedMu sync.RWMutex
	reqMu    sync.Mutex // Protects entire request/response cycle
	nextID   int
	closed   bool
}

// ClientOption configures a Client
type ClientOption func(*clientConfig)

type clientConfig struct {
	commandPath string
	commandArgs []string
}

// WithCommand sets a custom command path and args for the ACP process
// Useful for testing or custom installations
func WithCommand(path string, args ...string) ClientOption {
	return func(c *clientConfig) {
		c.commandPath = path
		c.commandArgs = args
	}
}

// NewClient spawns a claude-code-acp process and returns a client to communicate with it
func NewClient(workspace string, apiKey string, opts ...ClientOption) (*Client, error) {
	if workspace == "" {
		return nil, fmt.Errorf("workspace path is required")
	}
	if apiKey == "" {
		return nil, fmt.Errorf("API key is required")
	}

	// Apply options
	cfg := &clientConfig{
		commandPath: "claude-code-acp",
		commandArgs: []string{"--workspace", workspace},
	}
	for _, opt := range opts {
		opt(cfg)
	}

	// Create command to spawn ACP process
	cmd := exec.Command(cfg.commandPath, cfg.commandArgs...)

	// Run the process within the workspace for relative path operations
	cmd.Dir = workspace

	// Set API key via environment variable
	cmd.Env = append(os.Environ(), fmt.Sprintf("ANTHROPIC_API_KEY=%s", apiKey))

	// Setup stdin pipe
	stdin, err := cmd.StdinPipe()
	if err != nil {
		return nil, fmt.Errorf("failed to create stdin pipe: %w", err)
	}

	// Setup stdout pipe
	stdout, err := cmd.StdoutPipe()
	if err != nil {
		_ = stdin.Close()
		return nil, fmt.Errorf("failed to create stdout pipe: %w", err)
	}

	// Setup stderr pipe for debugging
	stderr, err := cmd.StderrPipe()
	if err != nil {
		_ = stdin.Close()
		_ = stdout.Close()
		return nil, fmt.Errorf("failed to create stderr pipe: %w", err)
	}

	// Start the process
	if err := cmd.Start(); err != nil {
		_ = stdin.Close()
		_ = stdout.Close()
		_ = stderr.Close()
		return nil, fmt.Errorf("failed to start %q: %w", cfg.commandPath, err)
	}

	client := &Client{
		cmd:     cmd,
		stdin:   stdin,
		stdout:  stdout,
		stderr:  stderr,
		scanner: bufio.NewScanner(stdout),
		nextID:  1,
		closed:  false,
	}

	// Allow large JSON messages (init 64KB, max 5MB)
	client.scanner.Buffer(make([]byte, 64*1024), 5*1024*1024)

	// Start goroutine to log stderr (for debugging)
	go client.logStderr()

	return client, nil
}

// logStderr reads stderr and logs it for debugging purposes
func (c *Client) logStderr() {
	scanner := bufio.NewScanner(c.stderr)
	for scanner.Scan() {
		// In production, use proper logging. For now, just ignore stderr.
		// fmt.Fprintf(os.Stderr, "[ACP stderr] %s\n", scanner.Text())
		_ = scanner.Text()
	}
}

// SendMessage sends a message to the agent and returns the response
// This method is thread-safe - the entire request/response cycle is protected by a mutex
func (c *Client) SendMessage(content string) (*AgentMessage, error) {
	c.closedMu.RLock()
	if c.closed {
		c.closedMu.RUnlock()
		return nil, fmt.Errorf("client is closed")
	}
	c.closedMu.RUnlock()

	// Lock for entire request/response cycle to prevent interleaving
	c.reqMu.Lock()
	defer c.reqMu.Unlock()

	// Generate message ID (no longer needs separate lock since reqMu protects it)
	id := c.nextID
	c.nextID++

	// Construct JSON-RPC request
	req := Request{
		JSONRPC: "2.0",
		ID:      id,
		Method:  MethodSendMessage,
		Params: SendMessageParams{
			Content: content,
		},
	}

	// Marshal request to JSON
	data, err := json.Marshal(req)
	if err != nil {
		return nil, fmt.Errorf("failed to marshal request: %w", err)
	}

	// Write request to stdin (with newline as delimiter)
	data = append(data, '\n')
	if _, err = c.stdin.Write(data); err != nil {
		return nil, fmt.Errorf("failed to write request: %w", err)
	}

	// Read response from stdout and verify it matches the request ID
	return c.readResponse(id)
}

<<<<<<< HEAD
// readResponse reads a single JSON-RPC response from stdout and validates the ID
func (c *Client) readResponse(expectedID int) (*AgentMessage, error) {
	c.closedMu.RLock()
	if c.closed {
		c.closedMu.RUnlock()
		return nil, fmt.Errorf("client is closed")
	}
	c.closedMu.RUnlock()

	// Read next line from stdout
	c.mu.Lock()
=======
// readResponse reads a single JSON-RPC response from stdout
// Must be called with reqMu held (called from SendMessage)
func (c *Client) readResponse() (*AgentMessage, error) {
	// Read next line from stdout (protected by reqMu from caller)
>>>>>>> 3d7d6dc8
	if !c.scanner.Scan() {
		if err := c.scanner.Err(); err != nil {
			return nil, fmt.Errorf("failed to read response: %w", err)
		}
		return nil, fmt.Errorf("no response from agent (EOF)")
	}
	line := c.scanner.Bytes()

	// Parse JSON-RPC response
	var resp Response
	if err := json.Unmarshal(line, &resp); err != nil {
		return nil, fmt.Errorf("failed to unmarshal response: %w", err)
	}

	// Verify response ID matches request ID
	if respID, ok := resp.ID.(float64); ok {
		if int(respID) != expectedID {
			return nil, fmt.Errorf("mismatched response id: got %v, want %d", resp.ID, expectedID)
		}
	} else if respID, ok := resp.ID.(int); ok {
		if respID != expectedID {
			return nil, fmt.Errorf("mismatched response id: got %v, want %d", resp.ID, expectedID)
		}
	} else if resp.ID != expectedID {
		return nil, fmt.Errorf("mismatched response id: got %v, want %d", resp.ID, expectedID)
	}

	// Check for JSON-RPC error
	if resp.Error != nil {
		return nil, fmt.Errorf("ACP error (code %d): %s", resp.Error.Code, resp.Error.Message)
	}

	// Parse result as AgentMessage
	var msg AgentMessage
	resultData, err := json.Marshal(resp.Result)
	if err != nil {
		return nil, fmt.Errorf("failed to marshal result: %w", err)
	}
	if err := json.Unmarshal(resultData, &msg); err != nil {
		return nil, fmt.Errorf("failed to unmarshal agent message: %w", err)
	}

	return &msg, nil
}

// Close terminates the claude-code-acp process and cleans up resources
func (c *Client) Close() error {
	c.closedMu.Lock()
	if c.closed {
		c.closedMu.Unlock()
		return nil
	}
	c.closed = true
	c.closedMu.Unlock()

	// Close stdin to signal the process to exit
	if err := c.stdin.Close(); err != nil {
		return fmt.Errorf("failed to close stdin: %w", err)
	}

	// Wait for process to exit with a timeout; force-kill if it hangs
	done := make(chan error, 1)
	go func() { done <- c.cmd.Wait() }()

	select {
	case err := <-done:
		// Process exited normally
		if err != nil {
			// Process may exit with non-zero status, which is acceptable
			// Only return error if it's a system error, not exit status
			if _, ok := err.(*exec.ExitError); !ok {
				return fmt.Errorf("failed to wait for process: %w", err)
			}
		}
	case <-time.After(5 * time.Second):
		// Process didn't exit in time, force kill it
		_ = c.cmd.Process.Kill()
		<-done // Wait for goroutine to finish
	}

	// Close remaining pipes
	_ = c.stdout.Close()
	_ = c.stderr.Close()

	return nil
}<|MERGE_RESOLUTION|>--- conflicted
+++ resolved
@@ -170,24 +170,10 @@
 	return c.readResponse(id)
 }
 
-<<<<<<< HEAD
 // readResponse reads a single JSON-RPC response from stdout and validates the ID
+// Must be called with reqMu held (called from SendMessage)
 func (c *Client) readResponse(expectedID int) (*AgentMessage, error) {
-	c.closedMu.RLock()
-	if c.closed {
-		c.closedMu.RUnlock()
-		return nil, fmt.Errorf("client is closed")
-	}
-	c.closedMu.RUnlock()
-
-	// Read next line from stdout
-	c.mu.Lock()
-=======
-// readResponse reads a single JSON-RPC response from stdout
-// Must be called with reqMu held (called from SendMessage)
-func (c *Client) readResponse() (*AgentMessage, error) {
 	// Read next line from stdout (protected by reqMu from caller)
->>>>>>> 3d7d6dc8
 	if !c.scanner.Scan() {
 		if err := c.scanner.Err(); err != nil {
 			return nil, fmt.Errorf("failed to read response: %w", err)
